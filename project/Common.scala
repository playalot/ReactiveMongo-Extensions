import sbt._
import Keys._

object Common {
  lazy val prompt = { state: State =>
    val extracted = Project.extract(state)
    import extracted._

    (name in currentRef get structure.data).map { name =>
      "[" + Colors.blue(name) + "] $ "
    }.getOrElse("> ")
  }

  val playJsonVersion = "2.9.0"
<<<<<<< HEAD
  val reactiveMongoVersion = "0.20.11"
  val playReactiveMongoVersion = "0.20.12-play28"
=======
  val reactiveMongoVersion = "0.20.12"
  val playReactiveMongoVersion = "0.20.11-play28"
>>>>>>> 160b5dfc
}<|MERGE_RESOLUTION|>--- conflicted
+++ resolved
@@ -12,11 +12,6 @@
   }
 
   val playJsonVersion = "2.9.0"
-<<<<<<< HEAD
-  val reactiveMongoVersion = "0.20.11"
+  val reactiveMongoVersion = "0.20.12"
   val playReactiveMongoVersion = "0.20.12-play28"
-=======
-  val reactiveMongoVersion = "0.20.12"
-  val playReactiveMongoVersion = "0.20.11-play28"
->>>>>>> 160b5dfc
 }