--- conflicted
+++ resolved
@@ -8,10 +8,6 @@
 
 addSbtPlugin("org.xerial.sbt" % "sbt-sonatype" % "3.8")
 
-<<<<<<< HEAD
-addSbtPlugin("com.jsuereth" % "sbt-pgp" % "2.0.1")
-=======
 addSbtPlugin("com.jsuereth" % "sbt-pgp" % "2.0.0")
 
-addSbtPlugin("org.scalameta" % "sbt-scalafmt" % "2.4.0")
->>>>>>> 4d23f1e6
+addSbtPlugin("org.scalameta" % "sbt-scalafmt" % "2.4.0")