--- conflicted
+++ resolved
@@ -4,16 +4,10 @@
 
 lazy val commonSettings = Seq(
   organization := "org.reactivemongo",
-<<<<<<< HEAD
-  version := "0.11.3.play23",
+  version := "0.11.4.play23",
   scalaVersion  := "2.11.6",
   crossScalaVersions  := Seq("2.11.6", "2.10.4"),
   crossVersion := CrossVersion.binary,
-=======
-  version := "0.11.4.play24",
-  scalaVersion  := "2.11.6",
-  crossScalaVersions  := Seq("2.11.6"),
->>>>>>> 4e77fb76
   scalacOptions := Seq(
     "-unchecked",
     "-deprecation",
