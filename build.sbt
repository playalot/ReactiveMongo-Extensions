import scalariform.formatter.preferences._

name := "reactivemongo-extensions"

lazy val commonSettings = Seq(
  organization := "org.reactivemongo",
<<<<<<< HEAD
  version := "0.11.4.play23",
=======
  version := "0.11.5.play24",
>>>>>>> 239708af
  scalaVersion  := "2.11.6",
  crossScalaVersions  := Seq("2.11.6", "2.10.4"),
  crossVersion := CrossVersion.binary,
  scalacOptions := Seq(
    "-unchecked",
    "-deprecation",
    "-encoding", "utf8",
    "-feature",
    "-language:higherKinds",
    "-language:postfixOps",
    "-language:implicitConversions",
    "-language:existentials",
    "-target:jvm-1.6"),
  resolvers ++= Seq(
    "Typesafe repository releases" at "http://repo.typesafe.com/typesafe/releases/",
    "Sonatype snapshots" at "https://oss.sonatype.org/content/repositories/snapshots/"),
  javaOptions in Test ++= Seq("-Xmx512m", "-XX:MaxPermSize=512m"),
  testOptions in Test += Tests.Argument("-oDS"),
  parallelExecution in Test := true,
  shellPrompt in ThisBuild := Common.prompt,
  ScalariformKeys.preferences := ScalariformKeys.preferences.value
  .setPreference(AlignParameters, true)
  .setPreference(DoubleIndentClassDeclaration, true)
  .setPreference(MultilineScaladocCommentsStartOnFirstLine, true)
  .setPreference(PlaceScaladocAsterisksBeneathSecondAsterisk, true))

lazy val publishSettings = Seq(
  publishMavenStyle := true,
  publishArtifact in Test := false,
  publishTo := {
    val nexus = "https://oss.sonatype.org/"
    if (isSnapshot.value)
      Some("snapshots" at nexus + "content/repositories/snapshots")
    else
      Some("releases"  at nexus + "service/local/staging/deploy/maven2")
  },
  pomExtra := (
    <url>http://github.com/fehmicansaglam/reactivemongo-extensions</url>
    <licenses>
      <license>
        <name>Apache 2</name>
        <url>http://www.apache.org/licenses/LICENSE-2.0</url>
        <distribution>repo</distribution>
      </license>
    </licenses>
    <scm>
      <url>git@github.com:fehmicansaglam/reactivemongo-extensions.git</url>
      <connection>scm:git@github.com:fehmicansaglam/reactivemongo-extensions.git</connection>
    </scm>
    <developers>
      <developer>
        <id>fehmicansaglam</id>
        <name>Fehmi Can Saglam</name>
        <url>http://github.com/fehmicansaglam</url>
      </developer>
      <developer>
        <id>osxhacker</id>
        <name>Steve Vickers</name>
        <url>http://github.com/osxhacker</url>
      </developer>
    </developers>))

val travisSettings = Seq(
  Travis.travisSnapshotBranches := Seq("0.10.x", "0.10.5.akka23-SNAPSHOT"),
  commands += Travis.travisCommand
)

lazy val settings = (
  commonSettings
  ++ travisSettings
  ++ scalariformSettings
  ++ org.scalastyle.sbt.ScalastylePlugin.Settings)

lazy val root = project.in(file("."))
  .aggregate(bson, json, core, samples)
  .settings(settings: _*)
  .settings(publishSettings: _*)
  .settings(publishArtifact := false)
  .settings(unidocSettings: _*)

lazy val core = project.in(file("core"))
  .settings(settings: _*)
  .settings(publishSettings: _*)

lazy val bson = project.in(file("bson"))
  .settings(settings: _*)
  .settings(publishSettings: _*)
  .dependsOn(core % "test->test;compile->compile")

lazy val json = project.in(file("json"))
  .settings(settings: _*)
  .settings(publishSettings: _*)
  .dependsOn(core % "test->test;compile->compile")

lazy val samples = project.in(file("samples"))
  .settings(settings: _*)
  .settings(publishSettings: _*)
  .settings(publishArtifact := false)
  .dependsOn(core % "test->test;compile->compile", bson % "compile->compile")<|MERGE_RESOLUTION|>--- conflicted
+++ resolved
@@ -4,11 +4,7 @@
 
 lazy val commonSettings = Seq(
   organization := "org.reactivemongo",
-<<<<<<< HEAD
-  version := "0.11.4.play23",
-=======
-  version := "0.11.5.play24",
->>>>>>> 239708af
+  version := "0.11.5.play23",
   scalaVersion  := "2.11.6",
   crossScalaVersions  := Seq("2.11.6", "2.10.4"),
   crossVersion := CrossVersion.binary,
