# ReactiveMongo Extensions

The goal of *ReactiveMongo Extensions* is to provide all the necessary tools for ReactiveMongo other than the core functionality.

Here is a complete example using Play 2.3, ReactiveMongo Extensions and Flight.js https://github.com/mertkavi/play-reactivemongo-extensions-sample/tree/0.10.5.akka23

[![Build Status](https://travis-ci.org/ReactiveMongo/ReactiveMongo-Extensions.svg?branch=0.10.5.akka23-SNAPSHOT)](https://travis-ci.org/ReactiveMongo/ReactiveMongo-Extensions)
![Progress](http://progressed.io/bar/70?title=stable)

## Introduction

**ReactiveMongo Extensions** comes as 2 separate packages which are `reactivemongo-extensions-bson` and `reactivemongo-extensions-json`.
*reactivemongo-extensions-bson* package targets ReactiveMongo, while *reactivemongo-extensions-json* targets Play-ReactiveMongo.

#### DAOs to Serve You

DAOs provide an abstraction layer on top of ReactiveMongo adding higher level APIs like findOne, findById, count, foreach, fold, etc.
*ReactiveMongo Extensions* currently provides two DAO types: `reactivemongo.extensions.dao.BsonDao` for `BSONCollection` and
`reactivemongo.extensions.dao.JsonDao` for `JSONCollection`.

You will need to define a DAO for each of your models(case classes).

Below is a sample model.

```scala
import reactivemongo.bson._
import reactivemongo.extensions.dao.Handlers._

case class Person(
  _id: BSONObjectID = BSONObjectID.generate,
  name: String,
  surname: String,
  age: Int)

object Person {
  implicit val personHandler = Macros.handler[Person]
}
```

To define a BsonDao for the Person model you just need to extend BsonDao.

```scala
import reactivemongo.api.{ MongoDriver, DB }
import reactivemongo.bson.BSONObjectID
import reactivemongo.bson.DefaultBSONHandlers._
import reactivemongo.extensions.dao.BsonDao
import scala.concurrent.ExecutionContext.Implicits.global

object MongoContext {
  val driver = new MongoDriver
  val connection = driver.connection(List("localhost"))
  def db: DB = connection("reactivemongo-extensions")
}

object PersonDao extends BsonDao[Person, BSONObjectID](MongoContext.db, "persons")
```

From now on you can insert a Person instance, find it by id, find a random person or etc.

```scala
val person1 = Person(name = "foo", surname = "bar", age = 16)
val person2 = Person(name = "fehmi can", surname = "saglam", age = 32)
val person3 = Person(name = "ali", surname = "veli", age = 64)

PersonDao.insert(person1)
PersonDao.insert(Seq(person2, person3))

PersonDao.findById(person1._id)
PersonDao.findRandom(BSONDocument("age" -> BSONDocument("$ne" -> 16)))
```

Read more about BsonDao [here](guide/bsondao.md) and JsonDao [here](guide/jsondao.md).

#### Query DSL for Easy Query Construction

There are also DSL helpers for each DAO type, which are `reactivemongo.extensions.dsl.BsonDsl` and `reactivemongo.extensions.json.dsl.JsonDsl`.
DSL helpers provide utilities to easily construct JSON or BSON queries.

By mixing in or importing BsonDsl you could write the query above like this:

```scala
import reactivemongo.extensions.dsl.BsonDsl._

PersonDao.findRandom("age" $gt 16 $lt 32)
```

Read more about Query DSL [here](guide/dsl.md).

#### Criteria DSL

The Criteria DSL provides the ablity to formulate queries thusly:

```scala
  // Using an Untyped.criteria
  {
  import Untyped._

  // The MongoDB properties referenced are not enforced by the compiler
  // to belong to any particular type.  This is what is meant by "Untyped".
  val adhoc = criteria.firstName === "Jack" && criteria.age >= 18;
  val cursor = collection.find(adhoc).cursor[BSONDocument];
  }

  {
  // Using a Typed criteria which restricts properties to the
  // given type.
  import Typed._

  case class ExampleDocument (aProperty : String, another : Int)

  val byKnownProperties = criteria[ExampleDocument].aProperty =~ "^[A-Z]\\w+" &&
    criteria[ExampleDocument].another > 0;
  val cursor = collection.find(byKnownProperties).cursor[BSONDocument];
  }
```

Read more about Criteria DSL [here](guide/criteria.md).

#### Model Life Cyle

By defining a life cycle object, one can preprocess all models before being persisted or perform specific actions after life cycle events. This can be useful for updating temporal fields on all model instances before persisting.

```scala
import reactivemongo.bson._
import reactivemongo.extensions.dao.LifeCycle
import reactivemongo.extensions.dao.Handlers._
import reactivemongo.extensions.util.Logger
import org.joda.time.DateTime

case class TemporalModel(
  _id: BSONObjectID = BSONObjectID.generate,
  name: String,
  surname: String,
  createdAt: DateTime = DateTime.now,
  updatedAt: DateTime = DateTime.now)

object TemporalModel {
  implicit val temporalModelFormat = Macros.handler[TemporalModel]

  implicit object TemporalModelLifeCycle extends LifeCycle[TemporalModel, BSONObjectID] {
    def prePersist(model: TemporalModel): TemporalModel = {
      Logger.debug(s"prePersist $model")
      model.copy(updatedAt = DateTime.now)
    }
    def postPersist(model: TemporalModel): Unit = {
      Logger.debug(s"postPersist $model")
    }
    def preRemove(id: BSONObjectID): Unit = {
      Logger.debug(s"preRemove $id")
    }
    def postRemove(id: BSONObjectID): Unit = {
      Logger.debug(s"postRemove $id")
    }
    def ensuredIndexes(): Unit = {
      Logger.debug("ensuredIndexes")
    }
  }
}
```

#### Auto Indexes

ReactiveMongo Extensions support auto indexes which ensures indexes on DAO load.

```scala
object PersonDao extends {
  override val autoIndexes = Seq(
    Index(Seq("name" -> IndexType.Ascending), unique = true, background = true),
    Index(Seq("age" -> IndexType.Ascending), background = true)
  )
} with BsonDao[Person, BSONObjectID](MongoContext.db, "persons")

```

#### Default Write Concern

You can override writeConcern in your DAO definition which defaults to GetLastError().

```scala
object PersonDao extends BsonDao[Person, BSONObjectID](MongoContext.db, "persons") {
  override def defaultWriteConcern = GetLastError(j = true)
}
```

#### Fixtures for easy data loading

You can define your fixtures using HOCON. Lexical scopes are supported in addition to HOCON spec.

**persons.conf**

    _predef {
        country: TC
    }

    # "persons" collection
    persons {
        person1 {
            _id: _id_person1
            name: Ali
            surname: Veli
            fullname: ${name} ${surname}
            age: 32
            salary: 999.85
            time: 12345678900
            country: ${_predef.country}
        }

        person2 {
            _id: _id_person2
            name: Haydar
            surname: Cabbar
            fullname: ${name} ${surname}
            age: ${person1.age}
            salary: { "$double": 1000.0 }
            time: 12345678999
            country: ${_predef.country}
        }
    }


**events.conf**

    # Predefined reusable values
    _predef {
        location: {
            city: Ankara
            place: Salon
        }
    }

    # "events" collection
    events {
        event1 {
            _id: _id_event1
            title: Developer workshop
            organizer: ${persons.person1.fullname}
            location: ${_predef.location}
        }
    }

After defining your fixtures you can load them using `BsonFixtures` or `JsonFixtures`.


```scala
import reactivemongo.extensions.bson.fixtures.BsonFixtures

BsonFixtures(db).load("persons.conf", "events.conf")
```

#### ```~``` Operator for the Happy Path

While composing futures with for comprehensions, handling option values can be cumbersome.
```~``` operator converts a ```Future[Option[T]]``` to ```Future[T]```. It throws a *java.util.NoSuchElementException* if the Option is None.
Then you can check the exception in ```Future.recover```.

```scala
import reactivemongo.extensions.Implicits._

(for {
  model1 <- ~dao.findOne("none" $eq "unknown")
  model2 <- ~dao.findOne("none" $eq "unknown")
  result <- compute(model1, model2)
} yield result) recover {
  case ex: java.util.NoSuchElementException =>
    println("Option is None")
    throw ex
}

```

## Using ReactiveMongo Extensions in your project

The general format is that release a.b.c.d is compatible with ReactiveMongo a.b.c.
Current version matrix is below:
<<<<<<< HEAD

| ReactiveMongo Extensions Release | Target ReactiveMongo version |
|----------------------------------|------------------------------|
| 0.10.0.0                         | 0.10.0                       |
| 0.10.0.1-SNAPSHOT                | 0.10.0                       |
| 0.11.0.0-SNAPSHOT                | 0.11.0-SNAPSHOT              |
=======
>>>>>>> db71e15f

| reactivemongo-extensions-bson    | Target ReactiveMongo version |
|----------------------------------|------------------------------|
| 0.10.5.akka23-SNAPSHOT           | 0.10.5.akka23-SNAPSHOT       |

| reactivemongo-extensions-json    | Target Play-ReactiveMongo version |
|----------------------------------|-----------------------------------|
| 0.10.5.akka23-SNAPSHOT           | 0.10.5.akka23-SNAPSHOT            |

Note: Available for Scala 2.10 and Scala 2.11.

If you use SBT, you just have to edit build.sbt and add the foll
wing:

```scala
libraryDependencies ++= Seq(
  "net.fehmicansaglam" %% "reactivemongo-extensions" % "0.10.0.0"
)
```

Or if you want to be on the bleeding edge using snapshots:

```scala
resolvers += "Sonatype Snapshots" at "https://oss.sonatype.org/content/repositories/snapshots/"

libraryDependencies ++= Seq(
  "org.reactivemongo" %% "reactivemongo-extensions-bson" % "0.10.5.akka23-SNAPSHOT"
)
```

or

```scala
resolvers += "Sonatype Snapshots" at "https://oss.sonatype.org/content/repositories/snapshots/"

libraryDependencies ++= Seq(
  "org.reactivemongo" %% "reactivemongo-extensions-json" % "0.10.5.akka23-SNAPSHOT"
)
```

## Contributions
Contributions are always welcome. Good ways to contribute include:

* Raising bugs and feature requests
* Fixing bugs
* Improving the performance
<<<<<<< HEAD
* Adding to the documentation

## Introduction

 *ReactiveMongo Extensions* currently provides two DAO types, which are [BsonDao](src/main/scala/dao/BsonDao.scala) and [JsonDao](src/main/scala/dao/JsonDao.scala). You may want to check test specifications for possible use cases. Both of the DAOs have similar APIs. Some of them are ```find```, ```findOne```, ```findById```, ```insert```, ```updateById```, ```count```, ```foreach```, ```fold```...

There are also DSL helpers for each DAO type, which are [BsonDsl](src/main/scala/dsl/BsonDsl.scala) and [JsonDsl](src/main/scala/dsl/JsonDsl.scala). DSL helpers provide utilities to easily construct JSON or BSON queries.

Each type has its own dedicated documentation page, however API for all types are very similar. You need to define a DAO for each of your models. A DAO needs a ```db``` and a ```collectionName```. If you don't want to use the default id field which is ```_id```, you can also override ```idField``` which expects a field name.

[BsonDao](guide/bsondao.md)

[BsonDsl](guide/bsondsl.md)

[JsonDao](guide/jsondao.md)

[JsonDsl](guide/jsondsl.md)



=======
* Adding to the documentation
>>>>>>> db71e15f
<|MERGE_RESOLUTION|>--- conflicted
+++ resolved
@@ -272,52 +272,35 @@
 
 The general format is that release a.b.c.d is compatible with ReactiveMongo a.b.c.
 Current version matrix is below:
-<<<<<<< HEAD
-
-| ReactiveMongo Extensions Release | Target ReactiveMongo version |
-|----------------------------------|------------------------------|
-| 0.10.0.0                         | 0.10.0                       |
-| 0.10.0.1-SNAPSHOT                | 0.10.0                       |
-| 0.11.0.0-SNAPSHOT                | 0.11.0-SNAPSHOT              |
-=======
->>>>>>> db71e15f
+
 
 | reactivemongo-extensions-bson    | Target ReactiveMongo version |
 |----------------------------------|------------------------------|
-| 0.10.5.akka23-SNAPSHOT           | 0.10.5.akka23-SNAPSHOT       |
+| 0.11.0.0-SNAPSHOT                | 0.11.0                       |
 
 | reactivemongo-extensions-json    | Target Play-ReactiveMongo version |
 |----------------------------------|-----------------------------------|
-| 0.10.5.akka23-SNAPSHOT           | 0.10.5.akka23-SNAPSHOT            |
+| 0.11.0.0-SNAPSHOT                | 0.11.0                            |
 
 Note: Available for Scala 2.10 and Scala 2.11.
 
-If you use SBT, you just have to edit build.sbt and add the foll
-wing:
-
-```scala
+If you use SBT, you just have to edit build.sbt and add the following:
+
+```scala
+resolvers += "Sonatype Snapshots" at "https://oss.sonatype.org/content/repositories/snapshots/"
+
 libraryDependencies ++= Seq(
-  "net.fehmicansaglam" %% "reactivemongo-extensions" % "0.10.0.0"
+  "org.reactivemongo" %% "reactivemongo-extensions-bson" % "0.11.0.0-SNAPSHOT"
 )
 ```
 
-Or if you want to be on the bleeding edge using snapshots:
+or
 
 ```scala
 resolvers += "Sonatype Snapshots" at "https://oss.sonatype.org/content/repositories/snapshots/"
 
 libraryDependencies ++= Seq(
-  "org.reactivemongo" %% "reactivemongo-extensions-bson" % "0.10.5.akka23-SNAPSHOT"
-)
-```
-
-or
-
-```scala
-resolvers += "Sonatype Snapshots" at "https://oss.sonatype.org/content/repositories/snapshots/"
-
-libraryDependencies ++= Seq(
-  "org.reactivemongo" %% "reactivemongo-extensions-json" % "0.10.5.akka23-SNAPSHOT"
+  "org.reactivemongo" %% "reactivemongo-extensions-json" % "0.11.0.0-SNAPSHOT"
 )
 ```
 
@@ -327,27 +310,4 @@
 * Raising bugs and feature requests
 * Fixing bugs
 * Improving the performance
-<<<<<<< HEAD
-* Adding to the documentation
-
-## Introduction
-
- *ReactiveMongo Extensions* currently provides two DAO types, which are [BsonDao](src/main/scala/dao/BsonDao.scala) and [JsonDao](src/main/scala/dao/JsonDao.scala). You may want to check test specifications for possible use cases. Both of the DAOs have similar APIs. Some of them are ```find```, ```findOne```, ```findById```, ```insert```, ```updateById```, ```count```, ```foreach```, ```fold```...
-
-There are also DSL helpers for each DAO type, which are [BsonDsl](src/main/scala/dsl/BsonDsl.scala) and [JsonDsl](src/main/scala/dsl/JsonDsl.scala). DSL helpers provide utilities to easily construct JSON or BSON queries.
-
-Each type has its own dedicated documentation page, however API for all types are very similar. You need to define a DAO for each of your models. A DAO needs a ```db``` and a ```collectionName```. If you don't want to use the default id field which is ```_id```, you can also override ```idField``` which expects a field name.
-
-[BsonDao](guide/bsondao.md)
-
-[BsonDsl](guide/bsondsl.md)
-
-[JsonDao](guide/jsondao.md)
-
-[JsonDsl](guide/jsondsl.md)
-
-
-
-=======
-* Adding to the documentation
->>>>>>> db71e15f
+* Adding to the documentation