--- conflicted
+++ resolved
@@ -39,9 +39,6 @@
 object PersonDao extends BsonDao[Person, BSONObjectID](MongoContext.db, "persons")
 ```
 
-<<<<<<< HEAD
-```db``` and ```collectionName``` are the only required members of BsonDao.
-=======
 As seen in the example above ```db``` and ```collectionName``` are the only required parameters of BsonDao.
 If you want your indexes to be ensured on DAO load, you can modify the DAO definition like below.
 
@@ -57,7 +54,6 @@
   // some high level db functions
 }
 ```
->>>>>>> db71e15f
 
 ### API
 
@@ -98,17 +94,8 @@
   pageSize: Int): Future[List[Model]]
 ```
 
-<<<<<<< HEAD
-#### save
-```scala
-def save(document: T, writeConcern: GetLastError = GetLastError())
-```
-
-#### count
-=======
 * **findAll** Retrieves all models matching the given selector.
 
->>>>>>> db71e15f
 ```scala
 def findAll(
   selector: BSONDocument = BSONDocument.empty,
