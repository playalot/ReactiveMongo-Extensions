--- conflicted
+++ resolved
@@ -54,11 +54,6 @@
 
 ### API
 
-<<<<<<< HEAD
-#### save
-```scala
-def save(document: T, writeConcern: GetLastError = GetLastError())
-=======
 * **bulkInsert** Bulk inserts multiple models. `prePersist` life cycle event is called for each element *before* this function and `postPersist` is called for each element after this function.
 
 ```scala
@@ -223,5 +218,4 @@
   id: ID,
   update: U,
   writeConcern: GetLastError = defaultWriteConcern): Future[LastError]
->>>>>>> db71e15f
 ```