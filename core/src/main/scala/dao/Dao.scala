--- conflicted
+++ resolved
@@ -180,11 +180,7 @@
   def findById(id: ID)(implicit ec: ExecutionContext): Future[Option[Model]]
 
   /** Retrieves the models with the given `ids`. */
-<<<<<<< HEAD
-  def findByIds(ids: ID*): Future[List[Model]]
-=======
   def findByIds(ids: ID*)(implicit ec: ExecutionContext): Future[List[Model]]
->>>>>>> 05dbe271
 
   /** Retrieves at most one model matching the given selector. */
   def findOne(selector: Structure)(implicit ec: ExecutionContext): Future[Option[Model]]
